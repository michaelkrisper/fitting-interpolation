<<<<<<< HEAD
from math import sqrt, isclose
import unittest
=======
from math import sqrt
>>>>>>> c1b8bfe7

def fit(p1, p2, p3):
    """
    Calculates the coefficients of a quadratic equation y = ax^2 + bx + c
    that passes through three given points. It is optimized for performance
    and readability.
    """
    x1, y1, x2, y2, x3, y3 = p1[0], p1[1], p2[0], p2[1], p3[0], p3[1]

    if x1 == x2 or x1 == x3 or x2 == x3:
        raise ValueError("Input points must have unique x-coordinates.")

    a = (y1/((x1-x2)*(x1-x3)) + y2/((x2-x1)*(x2-x3)) + y3/((x3-x1)*(x3-x2)))
    b = (y1 - y2 - a * (x1**2 - x2**2)) / (x1 - x2)
    c = y1 - a * x1**2 - b * x1
<<<<<<< HEAD

    # Use isclose with an absolute tolerance for floating point comparison
    xopt = -b / (2 * a) if not isclose(a, 0, abs_tol=1e-9) else float('inf')
=======
    xopt = -b / (2 * a) if a != 0 else float('inf')
>>>>>>> c1b8bfe7

    discriminant = b**2 - 4 * a * c
    if discriminant < 0:
        yzero = None
    else:
        sqrt_d = sqrt(discriminant)
<<<<<<< HEAD
        if isclose(a, 0, abs_tol=1e-9): # Check if the function is essentially linear
            yzero = (-c / b, -c / b) if not isclose(b, 0, abs_tol=1e-9) else None
=======
        if a == 0:
            yzero = (-c / b, -c / b) if b != 0 else None
>>>>>>> c1b8bfe7
        else:
            yzero = ((-b + sqrt_d) / (2 * a), (-b - sqrt_d) / (2 * a))

    return a, b, c, xopt, yzero

<<<<<<< HEAD
class TestFitFunction(unittest.TestCase):

    def test_simple_parabola(self):
        # Test with a standard upward-opening parabola: y = x^2 + 2x + 3
        points = [(-10, 83), (5, 38), (2, 11)]
        a, b, c, xopt, yzero = fit(points[0], points[1], points[2])
        self.assertAlmostEqual(a, 1.0)
        self.assertAlmostEqual(b, 2.0)
        self.assertAlmostEqual(c, 3.0)
        self.assertAlmostEqual(xopt, -1.0)
        self.assertIsNone(yzero)

    def test_downward_parabola_with_roots(self):
        # Test with a downward-opening parabola with integer roots: y = -x^2 + 4
        points = [(-2, 0), (0, 4), (2, 0)]
        a, b, c, xopt, yzero = fit(points[0], points[1], points[2])
        self.assertAlmostEqual(a, -1.0)
        self.assertAlmostEqual(b, 0.0)
        self.assertAlmostEqual(c, 4.0)
        self.assertAlmostEqual(xopt, 0.0)
        self.assertIsNotNone(yzero)
        # Sort roots for consistent comparison
        roots = sorted(yzero)
        self.assertAlmostEqual(roots[0], -2.0)
        self.assertAlmostEqual(roots[1], 2.0)

    def test_linear_case(self):
        # Test with a set of collinear points (a line): y = 3x + 5
        points = [(-1, 2), (0, 5), (2, 11)]
        a, b, c, xopt, yzero = fit(points[0], points[1], points[2])
        self.assertAlmostEqual(a, 0.0)
        self.assertAlmostEqual(b, 3.0)
        self.assertAlmostEqual(c, 5.0)
        self.assertEqual(xopt, float('inf'))
        self.assertIsNotNone(yzero)
        self.assertAlmostEqual(yzero[0], -5.0/3.0)

    def test_collinear_horizontal(self):
        # Test with a horizontal line: y = 5
        points = [(-1, 5), (0, 5), (2, 5)]
        a, b, c, xopt, yzero = fit(points[0], points[1], points[2])
        self.assertAlmostEqual(a, 0.0)
        self.assertAlmostEqual(b, 0.0)
        self.assertAlmostEqual(c, 5.0)
        self.assertIsNone(yzero) # No roots if c!=0

    def test_duplicate_x_error(self):
        # Test that a ValueError is raised for non-unique x-coordinates
        points = [(-1, 2), (-1, 5), (2, 11)]
        with self.assertRaisesRegex(ValueError, "unique x-coordinates"):
            fit(points[0], points[1], points[2])

if __name__ == '__main__':
    unittest.main(verbosity=2)
=======
print(fit(*[(x, 1*x**2 + 2*x + 3) for x in [-10, 5, 2]]))
>>>>>>> c1b8bfe7
<|MERGE_RESOLUTION|>--- conflicted
+++ resolved
@@ -1,9 +1,5 @@
-<<<<<<< HEAD
 from math import sqrt, isclose
 import unittest
-=======
-from math import sqrt
->>>>>>> c1b8bfe7
 
 def fit(p1, p2, p3):
     """
@@ -19,32 +15,19 @@
     a = (y1/((x1-x2)*(x1-x3)) + y2/((x2-x1)*(x2-x3)) + y3/((x3-x1)*(x3-x2)))
     b = (y1 - y2 - a * (x1**2 - x2**2)) / (x1 - x2)
     c = y1 - a * x1**2 - b * x1
-<<<<<<< HEAD
-
-    # Use isclose with an absolute tolerance for floating point comparison
     xopt = -b / (2 * a) if not isclose(a, 0, abs_tol=1e-9) else float('inf')
-=======
-    xopt = -b / (2 * a) if a != 0 else float('inf')
->>>>>>> c1b8bfe7
-
     discriminant = b**2 - 4 * a * c
     if discriminant < 0:
         yzero = None
     else:
         sqrt_d = sqrt(discriminant)
-<<<<<<< HEAD
         if isclose(a, 0, abs_tol=1e-9): # Check if the function is essentially linear
             yzero = (-c / b, -c / b) if not isclose(b, 0, abs_tol=1e-9) else None
-=======
-        if a == 0:
-            yzero = (-c / b, -c / b) if b != 0 else None
->>>>>>> c1b8bfe7
         else:
             yzero = ((-b + sqrt_d) / (2 * a), (-b - sqrt_d) / (2 * a))
 
     return a, b, c, xopt, yzero
 
-<<<<<<< HEAD
 class TestFitFunction(unittest.TestCase):
 
     def test_simple_parabola(self):
@@ -99,6 +82,4 @@
 
 if __name__ == '__main__':
     unittest.main(verbosity=2)
-=======
-print(fit(*[(x, 1*x**2 + 2*x + 3) for x in [-10, 5, 2]]))
->>>>>>> c1b8bfe7
+    print(fit(*[(x, 1*x**2 + 2*x + 3) for x in [-10, 5, 2]]))